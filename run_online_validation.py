--- conflicted
+++ resolved
@@ -9,12 +9,10 @@
 from sklearn.multioutput import MultiOutputRegressor
 from sklearn.svm import SVR
 
-<<<<<<< HEAD
 from libemg.environments.isofitts import IsoFitts
 from libemg.environments.controllers import RegressorController
-=======
+
 from utils.data_collection import Device
->>>>>>> c352638b
 
 # -> python run_online_validation.py linear Data/subject1000 fitts/visualize
 def main():
@@ -46,30 +44,8 @@
     data_directory = Path(args.data_directory).absolute().as_posix()
     odh.get_data(data_directory, regex_filters, metadata_fetchers)
 
-<<<<<<< HEAD
-
-    if odh.data[0].shape[1] == 8:
-        # Assume myo data
-        fs = 1500
-        window_size = 200
-        window_inc = 50
-        _, smi = libemg.streamers.sifi_bioarmband_streamer(name="BioPoint_v1_1",
-                                                           ppg=False,
-                                                           eda=False,
-                                                           imu=False,
-                                                           ecg=False)
-    else:
-        # Assume EMaGer data
-        fs = 1010
-        window_size = 150
-        window_inc = 40
-        _, smi = libemg.streamers.emager_streamer()
-
-    fi = libemg.filtering.Filter(fs)
-=======
     device = Device(args.device)
     fi = libemg.filtering.Filter(device.fs)
->>>>>>> c352638b
     fi.install_common_filters()
     fi.filter(odh)
 
@@ -96,18 +72,6 @@
     online_data_handler.install_filter(fi)
 
     offline_regressor = libemg.emg_predictor.EMGRegressor(model)
-<<<<<<< HEAD
-    offline_regressor.add_deadband(0.2)
-    online_regressor = libemg.emg_predictor.OnlineEMGRegressor(offline_regressor, window_size, window_inc, online_data_handler, feature_list, std_out=True, smm=False)
-    online_regressor.run(block=False)
-    # if not args.skip_analyze:
-    #     online_regressor.analyze_predictor()
-
-    if args.validation == 'fitts':
-        controller = RegressorController()
-        controller.start()
-        fitts = IsoFitts(controller=controller, num_circles=args.num_circles, num_trials=args.num_trials, save_file=Path(data_directory, 'fitts.pkl').absolute().as_posix())
-=======
     online_regressor = libemg.emg_predictor.OnlineEMGRegressor(offline_regressor, window_size_samples, window_inc_samples, online_data_handler, feature_list, std_out=False, smm=False)
     online_regressor.run(block=False)
 
@@ -115,7 +79,6 @@
         controller = RegressorController()
         prediction_map = None
         fitts = IsoFitts(controller, num_circles=args.num_circles, num_trials=args.num_trials, save_file=Path(data_directory, 'fitts.pkl').absolute().as_posix(), prediction_map=prediction_map)
->>>>>>> c352638b
         fitts.run()
         pass
     elif args.validation == 'visualize':
